--- conflicted
+++ resolved
@@ -10,8 +10,7 @@
 
 from .slurm.runner import SlurmRunner
 from .processors import BatchProcessor
-<<<<<<< HEAD
-from .core.config import Config
+from .core.config import Config, SlurmConfig
 from .benchmark_utils import generate_synthetic_prompts, save_prompts_to_jsonl
 
 
@@ -49,8 +48,22 @@
         output_path = f"results/benchmarks/{name}_results.json"
         Path(output_path).parent.mkdir(parents=True, exist_ok=True)
     
-    # Submit via SlurmRunner
-    runner = SlurmRunner()
+    # Collect SLURM config from CLI args (filter out None values)
+    config = Config()
+    slurm_overrides = {
+        key: value for key, value in {
+            "account": args.account,
+            "partition": args.partition,
+            "nodes": args.nodes,
+            "gpus_per_node": args.gpus_per_node,
+            "time": args.time,
+            "mem": args.mem,
+            "cpus_per_task": args.cpus_per_task,
+        }.items() if value is not None
+    }
+    # Merge CLI overrides with config from .env
+    slurm_config = config.get_slurm_config(slurm_overrides)
+    runner = SlurmRunner(config=slurm_config)
     
     kwargs = {
         "model": args.model,
@@ -72,9 +85,6 @@
     job_id = runner.run(input_path=str(input_path), output_path=output_path, **kwargs)
     print(f"Job ID: {job_id}")
     return 0
-=======
-from .core.config import Config, SlurmConfig
->>>>>>> 83da2669
 
 
 def _run_command(args: argparse.Namespace) -> int:
