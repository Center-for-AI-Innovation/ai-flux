--- conflicted
+++ resolved
@@ -63,14 +63,6 @@
 
 class ModelConfig(BaseModel):
     """Complete model configuration."""
-<<<<<<< HEAD
-    name: str = Field(..., pattern=r"^[a-zA-Z0-9.-]+([-][a-zA-Z0-9.]+)*:((8x)?\d+b|mini|medium|small|vision|large|tiny|instruct)$")
-    resources: ResourceConfig
-    parameters: ParameterConfig
-    system: SystemConfig
-    validation: ValidationConfig
-    requirements: RequirementsConfig
-=======
     name: str = Field(..., pattern=r"^[a-zA-Z0-9.-:]+([-][a-zA-Z0-9.:]+)*$")
     type: str = Field("ollama")
     size: str = Field("7b")
@@ -82,7 +74,6 @@
     system: Optional[SystemConfig] = None
     validation: Optional[ValidationConfig] = None
     requirements: Optional[RequirementsConfig] = None
->>>>>>> 27fa1bc9
 
 class SlurmConfig(BaseModel):
     """SLURM configuration with env var support."""
