#!/usr/bin/env python3
"""OpenAI-compatible client for Ollama LLM service."""

import os
import logging
import time
import json
from typing import Dict, Any, Optional, List
import requests
from dotenv import load_dotenv

<<<<<<< HEAD
=======
# Load environment variables
>>>>>>> f402350b
load_dotenv(override=True)

# Configure logging
logging.basicConfig(
    level=os.getenv('LOG_LEVEL', 'INFO').upper(),
    format='%(asctime)s - %(levelname)s - %(message)s'
)
logger = logging.getLogger(__name__)

class LLMClient:
    """OpenAI-compatible client for LLM services."""
    
    def __init__(self, host: Optional[str] = None, port: Optional[int] = None):
        """Initialize LLM client.
        
        Args:
            host: Optional host address
            port: Optional port number
        """
        # Use OLLAMA_HOST env var if set, otherwise use provided host or default
        if host is None:
            host = os.getenv('OLLAMA_HOST', None)
            
        # If OLLAMA_HOST contains a full URL, use it directly
        if host and (host.startswith('http://') or host.startswith('https://')):
            self.base_url = host
        else:
            # Otherwise construct URL from host and port
            if host is None:
                host = 'localhost'
                
            if port is None:
                # Check if OLLAMA_PORT is set as an environment variable
                port_str = os.getenv('OLLAMA_PORT', '11434')
                try:
                    port = int(port_str)
                except ValueError:
                    logger.warning(f"Invalid OLLAMA_PORT value: {port_str}, using default 11434")
                    port = 11434
            
            self.base_url = f"http://{host}:{port}"
        
        logger.info(f"Connecting to Ollama at: {self.base_url}")
        self.session = requests.Session()
    
    def list_models(self) -> List[str]:
        """List available models using Ollama's native tags API.
        
        Returns:
            List of available model names
        """
        url = f"{self.base_url}/api/tags"
        try:
            logger.debug(f"Listing models from: {url}")
            response = self.session.get(url)
            response.raise_for_status()
            
            data = response.json()
            # Extract model names from the Ollama native API response
            if 'models' in data:
                return [model['name'] for model in data.get('models', [])]
            else:
                logger.error(f"Unexpected response format from API: {data}")
                return []
                
        except requests.exceptions.RequestException as e:
            logger.error(f"Error listing models: {e}")
            return []
        except (KeyError, ValueError, TypeError) as e:
            logger.error(f"Error parsing API response: {e}")
            return []
    
    def _list_models_native(self) -> List[str]:
        """DEPRECATED: Use list_models() directly instead.
        This method is kept temporarily for backwards compatibility.
        """
        return self.list_models()
        
    def model_exists(self, model_name: str) -> bool:
        """Check if a model exists.
        
        For model names in format like "llama3.2:3b", this method extracts 
        the base model name (e.g., "llama3.2") to check with Ollama API.
        
        Args:
            model_name: Name of the model to check
            
        Returns:
            True if model exists, False otherwise
        """
        # Extract base model name before colon
        # base_model = model_name
        # if ":" in model_name:
        #     base_model = model_name.split(":")[0]
        
        logger.debug(f"Checking if base model '{model_name}' exists")
        models = self.list_models()
        exists = model_name in models
        return exists
    
    def pull_model(self, model_name: str) -> bool:
        """Pull a model from Ollama registry.
        
        For model names in format like "llama3.2:3b", this method extracts 
        the base model name (e.g., "llama3.2") to use with Ollama API.
        
        Args:
            model_name: Name of the model to pull
            
        Returns:
            True if pull was successful, False otherwise
        """
        # Extract base model name before colon
            
        url = f"{self.base_url}/api/pull"
        payload = {"name": model_name}
        
        try:
            logger.info(f"Pulling model {model_name} from {url}")
            response = self.session.post(url, json=payload)
            response.raise_for_status()
            logger.info(f"Successfully pulled model {model_name}")
            return True
        except requests.exceptions.RequestException as e:
            logger.error(f"Error pulling model {model_name}: {e}")
            return False
    
    def ensure_model_available(self, model_name: str, max_retries: int = 3) -> bool:
        """Ensure a model is available, pulling it if necessary.
        
        Args:
            model_name: Name of the model to ensure
            max_retries: Maximum number of pull attempts
            
        Returns:
            True if model is available, False otherwise
        """
        if self.model_exists(model_name):
            logger.info(f"Model '{model_name}' is already available")
            return True
            
        # Extract base model name for logging clarity
        # base_model = model_name
        # if ":" in model_name:
        #     base_model = model_name.split(":")[0]
            
        logger.info(f"Model '{model_name}' not found, attempting to pull")
        
        for attempt in range(1, max_retries + 1):
            logger.info(f"Pull attempt {attempt}/{max_retries} for model '{model_name}'")
            
            if self.pull_model(model_name):
                logger.info(f"Successfully pulled model '{model_name}'")
                return True

            logger.warning(f"Failed to pull model '{model_name}' (attempt {attempt}/{max_retries})")
            time.sleep(2 ** attempt)  # Exponential backoff
            
        logger.error(f"Failed to pull model '{model_name}' after {max_retries} attempts")
        return False
    
    def chat(
        self,
        model: str,
        messages: List[Dict[str, Any]],
        **kwargs
    ) -> str:
        """Generate response using OpenAI-compatible chat completions endpoint.
        
        Args:
            model: Name of the model to use
            messages: Array of messages in OpenAI format
            **kwargs: Additional model parameters:
                - temperature: float
                - top_p: float
                - max_tokens: int
                - stop: List[str]
            
        Returns:
            Model response
            
        Raises:
            requests.exceptions.RequestException: If API call fails
            ValueError: If model is not available
        """
        # Ensure model is available
        if not self.ensure_model_available(model):
            error_msg = f"Model {model} is not available and could not be pulled"
            logger.error(error_msg)
            raise ValueError(error_msg)
        
        url = f"{self.base_url}/v1/chat/completions"
        
        # Create payload in OpenAI format
        payload = {
            "model": model,
            "messages": messages,
            "stream": False,
        }
        
        # Add other parameters if provided
        if "temperature" in kwargs:
            payload["temperature"] = kwargs["temperature"]
        if "top_p" in kwargs:
            payload["top_p"] = kwargs["top_p"]
        if "max_tokens" in kwargs:
            payload["max_tokens"] = kwargs["max_tokens"]
        if "stop" in kwargs and kwargs["stop"]:
            payload["stop"] = kwargs["stop"]
        
        try:
            response = self.session.post(url, json=payload)
            response.raise_for_status()
            
            # Parse OpenAI response format
            response_data = response.json()
            
            # Extract the content from the response
            if (
                'choices' in response_data and 
                len(response_data['choices']) > 0 and
                'message' in response_data['choices'][0] and
                'content' in response_data['choices'][0]['message']
            ):
                return response_data['choices'][0]['message']['content']
            else:
                logger.warning(f"Unexpected response format: {response_data}")
                return ""
            
        except requests.exceptions.RequestException as e:
            logger.error(f"Error generating response: {e}")
            raise
        except ValueError as e:
            logger.error(f"Error decoding response: {e}")
            return response.text <|MERGE_RESOLUTION|>--- conflicted
+++ resolved
@@ -9,10 +9,8 @@
 import requests
 from dotenv import load_dotenv
 
-<<<<<<< HEAD
-=======
+
 # Load environment variables
->>>>>>> f402350b
 load_dotenv(override=True)
 
 # Configure logging
